import numpy as np

from astropy.tests.helper import pytest

from stingray import Lightcurve
from stingray import Powerspectrum, AveragedPowerspectrum, \
    DynamicalPowerspectrum
from stingray.powerspectrum import classical_pvalue

np.random.seed(20150907)


class TestPowerspectrum(object):
    @classmethod
    def setup_class(cls):
        tstart = 0.0
        tend = 1.0
        dt = 0.0001

<<<<<<< HEAD
        time = np.linspace(tstart, tend, int((tend - tstart) / dt))
=======
        time = np.arange(tstart + 0.5*dt, tend + 0.5*dt, dt)
>>>>>>> 53d63545

        mean_count_rate = 100.0
        mean_counts = mean_count_rate * dt

        poisson_counts = np.random.poisson(mean_counts,
                                           size=time.shape[0])

        cls.lc = Lightcurve(time, counts=poisson_counts, dt=dt,
                            gti=[[tstart, tend]])

    def test_make_empty_periodogram(self):
        ps = Powerspectrum()
        assert ps.norm == "frac"
        assert ps.freq is None
        assert ps.power is None
        assert ps.power_err is None
        assert ps.df is None
        assert ps.m == 1
        assert ps.n is None

    def test_make_periodogram_from_lightcurve(self):
        ps = Powerspectrum(lc=self.lc)
        assert ps.freq is not None
        assert ps.power is not None
        assert ps.power_err is not None
        assert ps.df == 1.0 / self.lc.tseg
        assert ps.norm == "frac"
        assert ps.m == 1
        assert ps.n == self.lc.time.shape[0]
        assert ps.nphots == np.sum(self.lc.counts)

    def test_periodogram_types(self):
        ps = Powerspectrum(lc=self.lc)
        assert isinstance(ps.freq, np.ndarray)
        assert isinstance(ps.power, np.ndarray)
        assert isinstance(ps.power_err, np.ndarray)

    def test_init_with_lightcurve(self):
        assert Powerspectrum(self.lc)

    def test_init_without_lightcurve(self):
        with pytest.raises(TypeError):
            assert Powerspectrum(self.lc.counts)

    def test_init_with_nonsense_data(self):
        nonsense_data = [None for i in range(100)]
        with pytest.raises(TypeError):
            assert Powerspectrum(nonsense_data)

    def test_init_with_nonsense_norm(self):
        nonsense_norm = "bla"
        with pytest.raises(ValueError):
            assert Powerspectrum(self.lc, norm=nonsense_norm)

    def test_init_with_wrong_norm_type(self):
        nonsense_norm = 1.0
        with pytest.raises(TypeError):
            assert Powerspectrum(self.lc, norm=nonsense_norm)

    def test_total_variance(self):
        """
        the integral of powers (or Riemann sum) should be close
        to the variance divided by twice the length of the light curve.

        Note: make sure the factors of ncounts match!
        Also, make sure to *exclude* the zeroth power!
        """
        ps = Powerspectrum(lc=self.lc)
        nn = ps.n
        pp = ps.unnorm_power / np.float(nn) ** 2
        p_int = np.sum(pp[:-1] * ps.df) + (pp[-1] * ps.df) / 2
        var_lc = np.var(self.lc.counts) / (2. * self.lc.tseg)
        assert np.isclose(p_int, var_lc, atol=0.01, rtol=0.01)

    def test_frac_normalization_is_standard(self):
        """
        Make sure the standard normalization of a periodogram is
        rms and it stays that way!
        """
        ps = Powerspectrum(lc=self.lc)
        assert ps.norm == "frac"

    def test_frac_normalization_correct(self):
        """
        In rms normalization, the integral of the powers should be
        equal to the variance of the light curve divided by the mean
        of the light curve squared.
        """
        ps = Powerspectrum(lc=self.lc, norm="frac")
        ps_int = np.sum(ps.power[:-1] * ps.df) + ps.power[-1] * ps.df / 2
        std_lc = np.var(self.lc.counts) / np.mean(self.lc.counts) ** 2
        print(ps_int)
        print(std_lc)
        assert np.isclose(ps_int, std_lc, atol=0.01, rtol=0.01)

    def test_fractional_rms_in_frac_norm(self):
        ps = Powerspectrum(lc=self.lc, norm="frac")
        rms_ps, rms_err = ps.compute_rms(min_freq=ps.freq[1],
                                         max_freq=ps.freq[-1])
        rms_lc = np.std(self.lc.counts) / np.mean(self.lc.counts)
        assert np.isclose(rms_ps, rms_lc, atol=0.01)

    def test_leahy_norm_correct(self):
        time = np.linspace(0, 10.0, 1e6)
        counts = np.random.poisson(1000, size=time.shape[0])

        lc = Lightcurve(time, counts)
        ps = Powerspectrum(lc, norm="leahy")
        print(np.mean(ps.power[1:]))

        assert np.isclose(np.mean(ps.power[1:]), 2.0, atol=0.01, rtol=0.01)

    def test_leahy_norm_total_variance(self):
        """
        In Leahy normalization, the total variance should be the sum of
        powers multiplied by the number of counts and divided by the
        square of the number of data points in the light curve
        """
        ps = Powerspectrum(lc=self.lc, norm="Leahy")
        ps_var = (np.sum(self.lc.counts) / ps.n ** 2.) * \
                 (np.sum(ps.power[:-1]) + ps.power[-1] / 2.)

        assert np.isclose(ps_var, np.var(self.lc.counts), atol=0.01)

    def test_fractional_rms_in_leahy_norm(self):
        """
        fractional rms should only be *approximately* equal the standard
        deviation divided by the mean of the light curve. Therefore, we allow
        for a larger tolerance in np.isclose()
        """
        ps = Powerspectrum(lc=self.lc, norm="Leahy")
        rms_ps, rms_err = ps.compute_rms(min_freq=ps.freq[0],
                                         max_freq=ps.freq[-1])

        rms_lc = np.std(self.lc.counts) / np.mean(self.lc.counts)
        assert np.isclose(rms_ps, rms_lc, atol=0.01)

    def test_fractional_rms_fails_when_rms_not_leahy(self):
        with pytest.raises(Exception):
            ps = Powerspectrum(lc=self.lc, norm="rms")
            rms_ps, rms_err = ps.compute_rms(min_freq=ps.freq[0],
                                             max_freq=ps.freq[-1])

    def test_fractional_rms_error(self):
        """
        TODO: Need to write a test for the fractional rms error.
        But I don't know how!
        """
        pass

    def test_rebin_makes_right_attributes(self):
        ps = Powerspectrum(lc=self.lc, norm="Leahy")
        # replace powers
        ps.power = np.ones_like(ps.power) * 2.0
<<<<<<< HEAD
        rebin_factor = 2.0
        bin_ps = ps.rebin(rebin_factor * ps.df)
=======
        rebin_factor = 2
        bin_ps = ps.rebin(rebin_factor*ps.df)
>>>>>>> 53d63545

        assert bin_ps.freq is not None
        assert bin_ps.power is not None
        assert bin_ps.power is not None
        assert bin_ps.df == rebin_factor * 1.0 / self.lc.tseg
        assert bin_ps.norm.lower() == "leahy"
        assert bin_ps.m == 2
        assert bin_ps.n == self.lc.time.shape[0]
        assert bin_ps.nphots == np.sum(self.lc.counts)

    def test_rebin_uses_mean(self):
        """
        Make sure the rebin-method uses "mean" to average instead of summing
        powers by default, and that this is not changed in the future!
        Note: function defaults come as a tuple, so the first keyword argument
        had better be 'method'
        """
        ps = Powerspectrum(lc=self.lc, norm="Leahy")
        assert ps.rebin.__defaults__[0] == "mean"

    @pytest.mark.parametrize('df', [2, 3, 5, 1.5, 1, 85])
    def test_rebin(self, df):
        """
        TODO: Not sure how to write tests for the rebin method!
        """
        ps = Powerspectrum(lc=self.lc, norm="Leahy")
        bin_ps = ps.rebin(df)
        assert np.isclose(bin_ps.freq[1] - bin_ps.freq[0], bin_ps.df,
                          atol=1e-4, rtol=1e-4)
        assert np.isclose(bin_ps.freq[0], (ps.freq[0] - ps.df * 0.5 + bin_ps.df * 0.5),
                          atol=1e-4, rtol=1e-4)

    def test_classical_significances_runs(self):
        ps = Powerspectrum(lc=self.lc, norm="Leahy")
        ps.classical_significances()

    def test_classical_significances_fails_in_rms(self):
        ps = Powerspectrum(lc=self.lc, norm="frac")
        with pytest.raises(ValueError):
            ps.classical_significances()

    def test_classical_significances_threshold(self):
        ps = Powerspectrum(lc=self.lc, norm="leahy")

        # change the powers so that just one exceeds the threshold
        ps.power = np.zeros_like(ps.power) + 2.0

        index = 1
        ps.power[index] = 10.0

        threshold = 0.01

        pval = ps.classical_significances(threshold=threshold,
                                          trial_correction=False)
        assert pval[0, 0] < threshold
        assert pval[1, 0] == index

    def test_classical_significances_trial_correction(self):
        ps = Powerspectrum(lc=self.lc, norm="leahy")
        # change the powers so that just one exceeds the threshold
        ps.power = np.zeros_like(ps.power) + 2.0
        index = 1
        ps.power[index] = 10.0
        threshold = 0.01
        pval = ps.classical_significances(threshold=threshold,
                                          trial_correction=True)
        assert np.size(pval) == 0

    def test_pvals_is_numpy_array(self):
        ps = Powerspectrum(lc=self.lc, norm="leahy")
        # change the powers so that just one exceeds the threshold
        ps.power = np.zeros_like(ps.power) + 2.0

        index = 1
        ps.power[index] = 10.0

        threshold = 1.0

        pval = ps.classical_significances(threshold=threshold,
                                          trial_correction=True)

        assert isinstance(pval, np.ndarray)
        assert pval.shape[0] == 2


class TestAveragedPowerspectrum(object):
    @classmethod
    def setup_class(cls):
        tstart = 0.0
        tend = 10.0
        dt = 0.0001

<<<<<<< HEAD
        time = np.linspace(tstart, tend, int((tend - tstart) / dt))
=======
        time = np.arange(tstart + 0.5*dt, tend + 0.5*dt, dt)
>>>>>>> 53d63545

        mean_count_rate = 1000.0
        mean_counts = mean_count_rate * dt

        poisson_counts = np.random.poisson(mean_counts,
                                           size=time.shape[0])

        cls.lc = Lightcurve(time, counts=poisson_counts, gti=[[tstart, tend]],
                            dt=dt)

    def test_one_segment(self):
        segment_size = self.lc.tseg
        print(segment_size, self.lc.tseg, self.lc.gti)
        ps = AveragedPowerspectrum(self.lc, segment_size)
        assert np.isclose(ps.segment_size, segment_size)

<<<<<<< HEAD
    def test_n_segments(self):
        nseg_all = [1, 2, 3, 5, 10, 20, 100]
        for nseg in nseg_all:
            yield self.check_segment_size, nseg

    def check_segment_size(self, nseg):
        segment_size = self.lc.tseg / nseg
=======
    @pytest.mark.parametrize('nseg', [1, 2, 3, 5, 10, 20, 100])
    def test_n_segments(self, nseg):
        segment_size = self.lc.tseg/nseg
>>>>>>> 53d63545
        ps = AveragedPowerspectrum(self.lc, segment_size)
        assert ps.m == nseg

    def test_segments_with_leftover(self):
        segment_size = self.lc.tseg / 2. - 1.
        ps = AveragedPowerspectrum(self.lc, segment_size)
        assert np.isclose(ps.segment_size, segment_size)
        assert ps.m == 2

    def test_init_without_segment(self):
        with pytest.raises(TypeError):
            assert AveragedPowerspectrum(self.lc)

    def test_init_with_nonsense_segment(self):
        segment_size = "foo"
        with pytest.raises(TypeError):
            assert AveragedPowerspectrum(self.lc, segment_size)

    def test_init_with_none_segment(self):
        segment_size = None
        with pytest.raises(TypeError):
            assert AveragedPowerspectrum(self.lc, segment_size)

    def test_init_with_inf_segment(self):
        segment_size = np.inf
        with pytest.raises(ValueError):
            assert AveragedPowerspectrum(self.lc, segment_size)

    def test_init_with_nan_segment(self):
        segment_size = np.nan
        with pytest.raises(ValueError):
            assert AveragedPowerspectrum(self.lc, segment_size)

    def test_list_of_light_curves(self):
        n_lcs = 10

        tstart = 0.0
        tend = 1.0
        dt = 0.0001

<<<<<<< HEAD
        time = np.linspace(tstart, tend, int((tend - tstart) / dt))
=======
        time = np.arange(tstart + 0.5*dt, tend + 0.5*dt, dt)
>>>>>>> 53d63545

        mean_count_rate = 1000.0
        mean_counts = mean_count_rate * dt

        lc_all = []
        for n in range(n_lcs):
            poisson_counts = np.random.poisson(mean_counts,
                                               size=len(time))

            lc = Lightcurve(time, counts=poisson_counts, gti=[[tstart, tend]],
                            dt=dt)
            lc_all.append(lc)

        segment_size = 0.5
        assert AveragedPowerspectrum(lc_all, segment_size)

        def rebin_several_averagedps(self, df):
            """
            TODO: Not sure how to write tests for the rebin method!
            """

            aps = AveragedPowerspectrum(lc=self.lc, segment_size=1,
                                        norm="Leahy")
            bin_aps = aps.rebin(df)
            assert np.isclose(bin_aps.freq[1] - bin_aps.freq[0], bin_aps.df,
                              atol=1e-4, rtol=1e-4)
            assert np.isclose(bin_aps.freq[0],
                              (aps.freq[0] - aps.df * 0.5 + bin_aps.df * 0.5),
                              atol=1e-4, rtol=1e-4)

        def test_rebin_averagedps(self):
            df_all = [2, 3, 5, 1.5, 10, 45]
            for df in df_all:
                yield self.rebin_several, df

        def test_rebin_with_invalid_type_attribute(self):
            new_df = 2
            aps = AveragedPowerspectrum(lc=self.lc, segment_size=1,
                                        norm='leahy')
            aps.type = 'invalid_type'
            with pytest.raises(AttributeError):
                assert aps.rebin(df=new_df)

    def test_list_with_nonsense_component(self):
        n_lcs = 10

        tstart = 0.0
        tend = 1.0
        dt = 0.0001

        time = np.linspace(tstart, tend, int((tend - tstart) / dt))

        mean_count_rate = 1000.0
        mean_counts = mean_count_rate * dt

        lc_all = []
        for n in range(n_lcs):
            poisson_counts = np.random.poisson(mean_counts,
                                               size=len(time))

            lc = Lightcurve(time, counts=poisson_counts)
            lc_all.append(lc)

        lc_all.append(1.0)
        segment_size = 0.5

        with pytest.raises(TypeError):
            assert AveragedPowerspectrum(lc_all, segment_size)

    def test_leahy_correct_for_multiple(self):

        n = 100
        lc_all = []
        for i in range(n):
            time = np.arange(0.0, 10.0, 10. / 100000)
            counts = np.random.poisson(1000, size=time.shape[0])
            lc = Lightcurve(time, counts)
            lc_all.append(lc)

        ps = AveragedPowerspectrum(lc_all, 10.0, norm="leahy")

        assert np.isclose(np.mean(ps.power), 2.0, atol=1e-3, rtol=1e-3)
        assert np.isclose(np.std(ps.power), 2.0 / np.sqrt(n), atol=0.1, rtol=0.1)


class TestClassicalSignificances(object):
    def test_function_runs(self):
        power = 2.0
        nspec = 1.0
        classical_pvalue(power, nspec)

    def test_power_is_not_infinite(self):
        power = np.inf
        nspec = 1
        with pytest.raises(ValueError):
            classical_pvalue(power, nspec)

    def test_power_is_not_infinite2(self):
        power = -np.inf
        nspec = 1
        with pytest.raises(ValueError):
            classical_pvalue(power, nspec)

    def test_power_is_non_nan(self):
        power = np.nan
        nspec = 1
        with pytest.raises(ValueError):
            classical_pvalue(power, nspec)

    def test_power_is_positive(self):
        power = -2.0
        nspec = 1.0
        with pytest.raises(ValueError):
            classical_pvalue(power, nspec)

    def test_nspec_is_not_infinite(self):
        power = 2.0
        nspec = np.inf
        with pytest.raises(ValueError):
            classical_pvalue(power, nspec)

    def test_nspec_is_not_infinite2(self):
        power = 2.0
        nspec = -np.inf
        with pytest.raises(ValueError):
            classical_pvalue(power, nspec)

    def test_nspec_is_not_nan(self):
        power = 2.0
        nspec = np.nan
        with pytest.raises(ValueError):
            classical_pvalue(power, nspec)

    def test_nspec_is_positive(self):
        power = 2.0
        nspec = -1.0
        with pytest.raises(ValueError):
            classical_pvalue(power, nspec)

    def test_nspec_is_nonzero(self):
        power = 2.0
        nspec = 0.0
        with pytest.raises(ValueError):
            classical_pvalue(power, nspec)

    def test_nspec_is_an_integer_number(self):
        power = 2.0
        nspec = 2.5
        with pytest.raises(ValueError):
            classical_pvalue(power, nspec)

    def test_nspec_float_type_okay(self):
        power = 2.0
        nspec = 2.0
        classical_pvalue(power, nspec)

    def test_pvalue_decreases_with_increasing_power(self):
        power1 = 2.0
        power2 = 20.0
        nspec = 1.0
        pval1 = classical_pvalue(power1, nspec)
        pval2 = classical_pvalue(power2, nspec)

        assert pval1 - pval2 > 0.0

    def test_pvalue_must_decrease_with_increasing_nspec(self):
        power = 3.0
        nspec1 = 1.0
        nspec2 = 10.0

        pval1 = classical_pvalue(power, nspec1)
        pval2 = classical_pvalue(power, nspec2)

        assert pval1 - pval2 > 0.0

    def test_very_large_powers_produce_zero_prob(self):
        power = 31000.0
        nspec = 1
        pval = classical_pvalue(power, nspec)
        assert np.isclose(pval, 0.0)


class TestDynamicalPowerspectrum(object):
    def setup_class(cls):
        # generate timestamps
        timestamps = np.linspace(1, 100, 10000)
        # noise component
        nois = np.random.poisson(100, 10000)
        # time evolution of frequency
        freq = 25 + 1.2 * np.sin(2 * np.pi * timestamps / 130)
        # variability signal with drifiting frequency
        vari = 25 * np.sin(2 * np.pi * freq * timestamps)
        signal = nois + vari
        # create a lightcurve
        lc = Lightcurve(timestamps, signal)
        cls.lc = lc

        # Simple lc to demonstrate rebinning of dyn ps
        # Simple lc to demonstrate rebinning of dyn ps
        test_times = np.arange(16)
        test_counts = [2, 3, 1, 3, 1, 5, 2, 1, 4, 2, 2, 2, 3, 4, 1, 7]
        cls.lc_test = Lightcurve(test_times, test_counts)

    def test_with_short_seg_size(self):
        with pytest.raises(ValueError):
            dps = DynamicalPowerspectrum(self.lc, segment_size=0)

    def test_with_long_seg_size(self):
        with pytest.raises(ValueError):
            dps = DynamicalPowerspectrum(self.lc, segment_size=1000)

    def test_matrix(self):
        dps = DynamicalPowerspectrum(self.lc, segment_size=3)
        nsegs = int(self.lc.tseg / dps.segment_size)
        nfreq = int((1 / self.lc.dt) / (2 * (dps.freq[1] - dps.freq[0])) -
                    (1 / self.lc.tseg))
        assert dps.dyn_ps.shape == (nfreq, nsegs)

    def test_trace_maximum_without_boundaries(self):
        dps = DynamicalPowerspectrum(self.lc, segment_size=3)
        max_pos = dps.trace_maximum()

        assert max(dps.freq[max_pos]) <= 1 / self.lc.dt
        assert min(dps.freq[max_pos]) >= 1 / dps.segment_size

    def test_trace_maximum_with_boundaries(self):
        dps = DynamicalPowerspectrum(self.lc, segment_size=3)
        minfreq = 21
        maxfreq = 24
        max_pos = dps.trace_maximum(min_freq=minfreq, max_freq=maxfreq)

        assert max(dps.freq[max_pos]) <= maxfreq
        assert min(dps.freq[max_pos]) >= minfreq

    def test_size_of_trace_maximum(self):
        dps = DynamicalPowerspectrum(self.lc, segment_size=3)
        max_pos = dps.trace_maximum()
        nsegs = int(self.lc.tseg / dps.segment_size)
        assert len(max_pos) == nsegs

    def test_rebin_small_dt(self):
        segment_size = 3
        dps = DynamicalPowerspectrum(self.lc_test, segment_size=segment_size)
        with pytest.raises(ValueError):
            dps.rebin_time(dt_new=2.0)

    def test_rebin_time_default_method(self):
        segment_size = 3
        dt_new = 4.0
        rebin_time = np.array([1.5, 5.5, 9.5])
        rebin_dps = np.array([[0.7962963, 1.16402116, 0.28571429]])
        dps = DynamicalPowerspectrum(self.lc_test, segment_size=segment_size)
        dps.rebin_time(dt_new=dt_new)
        assert np.allclose(dps.time, rebin_time)
        assert np.allclose(dps.dyn_ps, rebin_dps)
        assert np.isclose(dps.dt, dt_new)

    def test_rebin_time_mean_method(self):
        segment_size = 3
        dt_new = 4.0
        rebin_time = np.array([1.5, 5.5, 9.5])
        rebin_dps = np.array([[0.59722222, 0.87301587, 0.21428571]])
        dps = DynamicalPowerspectrum(self.lc_test, segment_size=segment_size)
        dps.rebin_time(dt_new=dt_new, method='mean')
        assert np.allclose(dps.time, rebin_time)
        assert np.allclose(dps.dyn_ps, rebin_dps)
        assert np.isclose(dps.dt, dt_new)

    def test_rebin_time_average_method(self):
        segment_size = 3
        dt_new = 4.0
        rebin_time = np.array([1.5, 5.5, 9.5])
        rebin_dps = np.array([[0.59722222, 0.87301587, 0.21428571]])
        dps = DynamicalPowerspectrum(self.lc_test, segment_size=segment_size)
        dps.rebin_time(dt_new=dt_new, method='average')
        assert np.allclose(dps.time, rebin_time)
        assert np.allclose(dps.dyn_ps, rebin_dps)
        assert np.isclose(dps.dt, dt_new)<|MERGE_RESOLUTION|>--- conflicted
+++ resolved
@@ -17,11 +17,7 @@
         tend = 1.0
         dt = 0.0001
 
-<<<<<<< HEAD
-        time = np.linspace(tstart, tend, int((tend - tstart) / dt))
-=======
         time = np.arange(tstart + 0.5*dt, tend + 0.5*dt, dt)
->>>>>>> 53d63545
 
         mean_count_rate = 100.0
         mean_counts = mean_count_rate * dt
@@ -176,13 +172,9 @@
         ps = Powerspectrum(lc=self.lc, norm="Leahy")
         # replace powers
         ps.power = np.ones_like(ps.power) * 2.0
-<<<<<<< HEAD
-        rebin_factor = 2.0
-        bin_ps = ps.rebin(rebin_factor * ps.df)
-=======
+
         rebin_factor = 2
         bin_ps = ps.rebin(rebin_factor*ps.df)
->>>>>>> 53d63545
 
         assert bin_ps.freq is not None
         assert bin_ps.power is not None
@@ -275,11 +267,7 @@
         tend = 10.0
         dt = 0.0001
 
-<<<<<<< HEAD
-        time = np.linspace(tstart, tend, int((tend - tstart) / dt))
-=======
         time = np.arange(tstart + 0.5*dt, tend + 0.5*dt, dt)
->>>>>>> 53d63545
 
         mean_count_rate = 1000.0
         mean_counts = mean_count_rate * dt
@@ -296,19 +284,9 @@
         ps = AveragedPowerspectrum(self.lc, segment_size)
         assert np.isclose(ps.segment_size, segment_size)
 
-<<<<<<< HEAD
-    def test_n_segments(self):
-        nseg_all = [1, 2, 3, 5, 10, 20, 100]
-        for nseg in nseg_all:
-            yield self.check_segment_size, nseg
-
-    def check_segment_size(self, nseg):
-        segment_size = self.lc.tseg / nseg
-=======
     @pytest.mark.parametrize('nseg', [1, 2, 3, 5, 10, 20, 100])
     def test_n_segments(self, nseg):
         segment_size = self.lc.tseg/nseg
->>>>>>> 53d63545
         ps = AveragedPowerspectrum(self.lc, segment_size)
         assert ps.m == nseg
 
@@ -349,11 +327,7 @@
         tend = 1.0
         dt = 0.0001
 
-<<<<<<< HEAD
-        time = np.linspace(tstart, tend, int((tend - tstart) / dt))
-=======
         time = np.arange(tstart + 0.5*dt, tend + 0.5*dt, dt)
->>>>>>> 53d63545
 
         mean_count_rate = 1000.0
         mean_counts = mean_count_rate * dt
